import { RespondFn, AckFn } from '../types';
import { StringIndexed } from './helpers';
import { CodedError, ErrorCode } from '../errors';

export interface ReceiverEvent {
  body: StringIndexed;
  // TODO: there should maybe be some more help for implementors of Receiver to know what kind of argument the AckFn
  // is expected to deal with.
  ack: AckFn<any>;
  respond?: RespondFn;
}

export interface Receiver {
<<<<<<< HEAD
  on(event: 'message', listener: (event: ReceiverEvent) => void): this;
  // strictly speaking, Error | ReceiverAckTimeoutError is just Error since the latter is a subtype of the former, but
  // being explicit here is good for documentation purposes
  on(event: 'error', listener: (error: Error | ReceiverAckTimeoutError) => void): this;
=======
  on(event: 'message', listener: (event: ReceiverEvent) => void): unknown;
  on(event: 'error', listener: (error: Error | ReceiverAckTimeoutError) => void): unknown;
>>>>>>> 15dc3ea2
  start(...args: any[]): Promise<unknown>;
  stop(...args: any[]): Promise<unknown>;
}

export interface ReceiverAckTimeoutError extends CodedError {
  code: ErrorCode.ReceiverAckTimeoutError;
}<|MERGE_RESOLUTION|>--- conflicted
+++ resolved
@@ -11,15 +11,10 @@
 }
 
 export interface Receiver {
-<<<<<<< HEAD
-  on(event: 'message', listener: (event: ReceiverEvent) => void): this;
+  on(event: 'message', listener: (event: ReceiverEvent) => void): unknown;
   // strictly speaking, Error | ReceiverAckTimeoutError is just Error since the latter is a subtype of the former, but
   // being explicit here is good for documentation purposes
-  on(event: 'error', listener: (error: Error | ReceiverAckTimeoutError) => void): this;
-=======
-  on(event: 'message', listener: (event: ReceiverEvent) => void): unknown;
   on(event: 'error', listener: (error: Error | ReceiverAckTimeoutError) => void): unknown;
->>>>>>> 15dc3ea2
   start(...args: any[]): Promise<unknown>;
   stop(...args: any[]): Promise<unknown>;
 }
