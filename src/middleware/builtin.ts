--- conflicted
+++ resolved
@@ -91,13 +91,8 @@
  * Middleware that checks for matches given constraints
  */
 export function matchConstraints(
-<<<<<<< HEAD
     constraints: ActionConstraints | ViewConstraints,
   ): Middleware<SlackActionMiddlewareArgs | SlackOptionsMiddlewareArgs | SlackViewMiddlewareArgs> {
-=======
-  constraints: ActionConstraints,
-): Middleware<SlackActionMiddlewareArgs | SlackOptionsMiddlewareArgs> {
->>>>>>> 54bf8277
   return ({ payload, body, next, context }) => {
     // TODO: is putting matches in an array actually helpful? there's no way to know which of the regexps contributed
     // which matches (and in which order)
